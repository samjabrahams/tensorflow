--- conflicted
+++ resolved
@@ -429,17 +429,8 @@
       string_val, int_val = sess.run(dequeued_t)
 
       self.assertAllEqual(
-<<<<<<< HEAD
-          [[b"a", b"", b""],
-           [b"ab", b"", b""],
-           [b"abc", b"", b""],
-           [b"abc", b"d", b""],
-           [b"abc", b"d", b"e"]],
-          string_val)
-=======
           [[b"a", b"", b""], [b"ab", b"", b""], [b"abc", b"", b""],
            [b"abc", b"d", b""], [b"abc", b"d", b"e"]], string_val)
->>>>>>> 59f1eba5
       self.assertAllEqual(
           [[[1, 0, 0]],
            [[2, 0, 0]],
